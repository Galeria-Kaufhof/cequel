--- conflicted
+++ resolved
@@ -120,7 +120,6 @@
     end
   end
 
-<<<<<<< HEAD
   describe '#connections_per_remote_node' do
     it 'returns the connections_per_remote_node setting for the cluster connection' do
       connection = Cequel.connect(host: Cequel::SpecSupport::Helpers.host,
@@ -136,7 +135,9 @@
                                   port: Cequel::SpecSupport::Helpers.port)
 
       expect(connection.connections_per_remote_node).to be nil
-=======
+    end
+  end
+
   describe "#load_balancing_policy" do
     let(:datacenter) { nil }
     let(:options) do
@@ -206,7 +207,6 @@
           subject
         end
       end
->>>>>>> 2fd4fba8
     end
   end
 
